--- conflicted
+++ resolved
@@ -217,14 +217,7 @@
 	default:
 		log.Printf("user %d(@%s) texted: %s", m.Chat.ID, m.Chat.Username, m.Text)
 		promt := "Я не понимаю текст вне команд. Чтобы увидеть команды, нажми кнопку `Меню` или вызови команду  `/start`"
-<<<<<<< HEAD
 		a.sendMessage(ctx, m.Chat.ID, promt, nil)
-=======
-		_, err := a.tgClient.SendMessage(ctx, m.Chat.ID, promt, nil)
-		if err != nil {
-			log.Println("error when sending msg in default case: ", err)
-		}
->>>>>>> a57ebc20
 	}
 }
 
@@ -655,14 +648,8 @@
 		settings.GetNewsNowCount = 0
 	}
 	if settings.GetNewsNowCount >= tariff.NumberGetNewsNowMessagesPerDay {
-<<<<<<< HEAD
 		a.sendMessage(ctx, m.Chat.ID, "Лимит исчерпан на сегодня", nil)
-=======
-		_, err = a.tgClient.SendMessage(ctx, m.Chat.ID, "Лимит исчерпан на сегодня", nil)
-		if err != nil {
-			log.Println("error when sending msg: ", err)
-		}
->>>>>>> a57ebc20
+
 		return
 	}
 	if len(settings.Topics) == 0 {
